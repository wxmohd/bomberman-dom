// Game initialization logic
import { generateMap, resetMap } from './map';
import { initRenderer, renderMap, getMapContainer } from './renderer';
import { eventBus } from '../../framework/events';
import { clearPowerUps } from './powerups';
import { initPowerUpHUD, resetPowerUps } from './powerup-hud';
import { createPowerUpTestButton } from './power-up-test';
import { initLobby, playerStore } from './lobby';
<<<<<<< HEAD
import { Player } from '../entities/player';
import { PlayerController } from './PlayerController';
import { PlayerRenderer } from './PlayerRenderer';
import { BombSystem } from './BombSystem';
import { BombManager } from './BombManager';
import { BombController } from './BombController';
import { addTestPlayer } from './test-player';
import { PLAYER_STARTING_POSITIONS } from './map';
import { TILE_SIZE } from './constants';
=======
import { initChatUI } from '../ui/chatUI';
>>>>>>> 0cdfe3b0

// Map data storage
let currentMapData: any = null;

// Initialize the game
export function initGame() {
  const app = document.getElementById('app');
  if (!app) return;
  
  // Initialize the lobby system
  initLobby(app);
  
  // Create a controls container (will be hidden initially)
  const controlsContainer = document.createElement('div');
  controlsContainer.id = 'game-controls';
  controlsContainer.style.margin = '10px';
  controlsContainer.style.textAlign = 'center';
  controlsContainer.style.display = 'none'; // Hide initially
  document.body.insertBefore(controlsContainer, app.nextSibling);
  
  // Create a button to generate the map
  const generateButton = document.createElement('button');
  generateButton.textContent = 'Generate Map';
  generateButton.style.margin = '10px';
  generateButton.style.padding = '8px 16px';
  generateButton.style.backgroundColor = '#4CAF50';
  generateButton.style.color = 'white';
  generateButton.style.border = 'none';
  generateButton.style.borderRadius = '4px';
  generateButton.style.cursor = 'pointer';
  generateButton.addEventListener('click', () => {
    startGame(app);
  });
  
  // Create a reset button
  const resetButton = document.createElement('button');
  resetButton.textContent = 'Reset Map';
  resetButton.style.margin = '10px';
  resetButton.style.padding = '8px 16px';
  resetButton.style.backgroundColor = '#f44336';
  resetButton.style.color = 'white';
  resetButton.style.border = 'none';
  resetButton.style.borderRadius = '4px';
  resetButton.style.cursor = 'pointer';
  resetButton.addEventListener('click', () => {
    resetGame(app);
  });
  
  // Add buttons to the controls container
  controlsContainer.appendChild(generateButton);
  controlsContainer.appendChild(resetButton);
  
  // Listen for game start event (will be triggered by the lobby system)
  eventBus.on('game:start', (data) => {
    // Show controls when game starts
    if (controlsContainer) {
      controlsContainer.style.display = 'flex';
    }
    startGame(app);
  });
  
  // Listen for game reset event
  eventBus.on('game:reset', () => {
    resetGame(app);
  });
}

// Start a new game
function startGame(container: HTMLElement) {
  // Clear main container
  container.innerHTML = '';
  
  // Set full page styles for game container
  document.body.style.margin = '0';
  document.body.style.padding = '0';
  document.body.style.overflow = 'hidden';
  document.body.style.width = '100vw';
  document.body.style.height = '100vh';
  document.body.style.backgroundColor = '#222';
  
  // Make container full-page
  container.style.width = '100vw';
  container.style.height = '100vh';
  container.style.position = 'relative';
  container.style.overflow = 'hidden';
  
  // Initialize renderer first
  initRenderer(container);
  
  // Get player data from the store
  const { players, currentPlayer } = playerStore.getState();
  
  // Create a controls container that won't be cleared
  let controlsContainer = document.getElementById('game-controls');
  if (!controlsContainer) {
    controlsContainer = document.createElement('div');
    controlsContainer.id = 'game-controls';
    controlsContainer.style.position = 'fixed';
    controlsContainer.style.top = '20px';
    controlsContainer.style.right = '20px';
    controlsContainer.style.zIndex = '1000';
    controlsContainer.style.display = 'flex';
    controlsContainer.style.flexDirection = 'column';
    controlsContainer.style.gap = '10px';
    document.body.appendChild(controlsContainer);
  } else {
    // Clear existing controls
    controlsContainer.innerHTML = '';
  }
  
  // Create the reset button
  const resetButton = document.createElement('button');
  resetButton.textContent = 'Reset Map';
  resetButton.style.padding = '10px 20px';
  resetButton.style.backgroundColor = '#f44336';
  resetButton.style.color = 'white';
  resetButton.style.border = 'none';
  resetButton.style.borderRadius = '4px';
  resetButton.style.cursor = 'pointer';
  resetButton.style.fontWeight = 'bold';
  resetButton.style.boxShadow = '0 2px 5px rgba(0,0,0,0.3)';
  resetButton.style.transition = 'all 0.2s ease';
  resetButton.addEventListener('mouseover', () => {
    resetButton.style.backgroundColor = '#d32f2f';
    resetButton.style.transform = 'translateY(-2px)';
    resetButton.style.boxShadow = '0 4px 8px rgba(0,0,0,0.3)';
  });
  resetButton.addEventListener('mouseout', () => {
    resetButton.style.backgroundColor = '#f44336';
    resetButton.style.transform = 'translateY(0)';
    resetButton.style.boxShadow = '0 2px 5px rgba(0,0,0,0.3)';
  });
  resetButton.addEventListener('click', () => {
    resetGame(container);
  });
  
  // Add button to the controls container
  controlsContainer.appendChild(resetButton);
  
  // Create player info display
  const playerInfo = document.createElement('div');
  playerInfo.id = 'player-info';
  playerInfo.style.cssText = `
    position: fixed;
    top: 10px;
    left: 10px;
    background-color: rgba(0, 0, 0, 0.7);
    color: white;
    padding: 10px;
    border-radius: 4px;
    font-family: Arial, sans-serif;
    z-index: 100;
  `;
  
  if (currentPlayer) {
    playerInfo.innerHTML = `
      <div style="margin-bottom: 5px; font-weight: bold;">You: ${currentPlayer.nickname}</div>
      <div style="width: 20px; height: 20px; background-color: ${currentPlayer.color}; border-radius: 50%; display: inline-block; margin-right: 5px;"></div>
    `;
  }
  
  document.body.appendChild(playerInfo);
  
  // Initialize power-up HUD
  initPowerUpHUD();
  
  // Create power-up test buttons
  createPowerUpTestButton();
  
  // Initialize chat UI
  initChatUI(document.body);
  
  // Generate map
  currentMapData = generateMap();
  
  // Initialize bomb system and player mechanics
  const mapContainer = getMapContainer();
  if (!mapContainer) return;
  
  // Create a bomb system with the map container and grid size
  const bombSystem = new BombSystem(mapContainer, currentMapData.grid.length);
  
  // Get the bomb manager from the bomb system
  const bombManager = bombSystem.getBombManager();
  
  // Start the bomb system
  bombSystem.start();
  
  // Update the bomb system with the current grid
  bombSystem.updateGrid(currentMapData.grid);
  
  // Initialize player controller with the grid size
  const playerController = new PlayerController(bombSystem, currentMapData.grid.length);
  
  // Render map first
  renderMap(currentMapData);
  
  // Get the map container for direct player addition
  const gameMapContainer = getMapContainer();
  if (!gameMapContainer) {
    console.error('Map container not found!');
    return;
  }
  
  // Add a test player directly to the map AFTER rendering
  setTimeout(() => {
    addTestPlayer(gameMapContainer);
    console.log('Added test player with direct DOM manipulation');
  }, 100);
  
  // Emit map ready event with player data
  eventBus.emit('map:ready', { 
    mapData: currentMapData,
    players,
    currentPlayer
  });
  
  console.log('Map generated with players:', players);
}

// Reset the game
function resetGame(container: HTMLElement) {
  // Clear power-ups
  clearPowerUps();
  
  // Reset power-up HUD
  resetPowerUps();
  
  // Reset map
  currentMapData = resetMap();
  
  // Re-render map
  renderMap(currentMapData);
  
  // Emit map reset event
  eventBus.emit('map:reset', { mapData: currentMapData });
  
  console.log('Map reset:', currentMapData);
}

// Get current map data
export function getCurrentMapData() {
  return currentMapData;
}<|MERGE_RESOLUTION|>--- conflicted
+++ resolved
@@ -6,7 +6,6 @@
 import { initPowerUpHUD, resetPowerUps } from './powerup-hud';
 import { createPowerUpTestButton } from './power-up-test';
 import { initLobby, playerStore } from './lobby';
-<<<<<<< HEAD
 import { Player } from '../entities/player';
 import { PlayerController } from './PlayerController';
 import { PlayerRenderer } from './PlayerRenderer';
@@ -16,9 +15,8 @@
 import { addTestPlayer } from './test-player';
 import { PLAYER_STARTING_POSITIONS } from './map';
 import { TILE_SIZE } from './constants';
-=======
 import { initChatUI } from '../ui/chatUI';
->>>>>>> 0cdfe3b0
+
 
 // Map data storage
 let currentMapData: any = null;
